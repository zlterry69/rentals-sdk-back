--- conflicted
+++ resolved
@@ -32,13 +32,8 @@
     
     # Application
     LOG_LEVEL: str = "INFO"
-<<<<<<< HEAD
-    ENVIRONMENT: str = "development"
-    CORS_ORIGINS: List[str] = ["http://localhost:3000", "http://localhost:8000", "http://localhost:5000"]
-=======
     ENVIRONMENT: str = "production"
     CORS_ORIGINS: str = "https://rentals-sdk-front.vercel.app,https://gxloif6egd.execute-api.us-east-1.amazonaws.com/Prod"
->>>>>>> 8b4335ad
     
     # AWS S3 Configuration
     AWS_ACCESS_KEY_ID: Optional[str] = None
